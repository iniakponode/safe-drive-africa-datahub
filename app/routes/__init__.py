# app/routes/__init__.py
from fastapi import APIRouter
<<<<<<< HEAD

=======
>>>>>>> 9904032a
from app.routes import dashboard
from app.routes import driver_stats
from app.routes import live
from app.routes import privacy

router = APIRouter()

# Include the dashboard routes (tagged for clarity)
router.include_router(dashboard.router, tags=["dashboard"])
router.include_router(driver_stats.router, tags=["driver_stats"])
# router.include_router(live.router, tags=["live"])
router.include_router(privacy.router, tags=["privacy"])<|MERGE_RESOLUTION|>--- conflicted
+++ resolved
@@ -1,9 +1,5 @@
 # app/routes/__init__.py
 from fastapi import APIRouter
-<<<<<<< HEAD
-
-=======
->>>>>>> 9904032a
 from app.routes import dashboard
 from app.routes import driver_stats
 from app.routes import live
