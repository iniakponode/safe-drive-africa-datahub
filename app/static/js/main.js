function hideLoadingOverlay() {
    const overlay = document.getElementById('loading-overlay');
    if (overlay) {
        overlay.classList.add('hidden');
    }
}

<<<<<<< HEAD
// store paginators globally so that tables updated dynamically can refresh
window.tablePaginators = window.tablePaginators || {};

=======
>>>>>>> 7f804bf9
function setupTablePagination(config) {
    const table = document.getElementById(config.tableId);
    const searchInput = document.getElementById(config.searchInputId);
    const prevBtn = document.getElementById(config.prevBtnId);
    const nextBtn = document.getElementById(config.nextBtnId);
    const pageInfo = document.getElementById(config.pageInfoId);
<<<<<<< HEAD
    const pageNumbers = document.getElementById(config.pageNumbersId);
    if (!table || !searchInput || !prevBtn || !nextBtn || !pageInfo) {
        return null;
    }

    let rows = Array.from(table.querySelectorAll('tbody tr'));
=======
    if (!table || !searchInput || !prevBtn || !nextBtn || !pageInfo) {
        return;
    }

    const rows = Array.from(table.querySelectorAll('tbody tr'));
>>>>>>> 7f804bf9
    let filteredRows = rows.slice();
    let currentPage = 1;
    const rowsPerPage = config.rowsPerPage || 10;

    function render() {
        const totalPages = Math.max(1, Math.ceil(filteredRows.length / rowsPerPage));
        currentPage = Math.min(currentPage, totalPages);
        const start = (currentPage - 1) * rowsPerPage;
        const end = start + rowsPerPage;
        rows.forEach(row => row.style.display = 'none');
        filteredRows.slice(start, end).forEach(row => row.style.display = '');
        pageInfo.textContent = `Page ${currentPage} of ${totalPages}`;
        prevBtn.disabled = currentPage === 1;
        nextBtn.disabled = currentPage === totalPages;
<<<<<<< HEAD
        if (pageNumbers) {
            pageNumbers.innerHTML = '';
            for (let i = 1; i <= totalPages; i++) {
                const li = document.createElement('li');
                li.className = 'page-item' + (i === currentPage ? ' active' : '');
                const a = document.createElement('a');
                a.className = 'page-link';
                a.href = '#';
                a.textContent = i;
                a.addEventListener('click', (e) => {
                    e.preventDefault();
                    currentPage = i;
                    render();
                });
                li.appendChild(a);
                pageNumbers.appendChild(li);
            }
        }
=======
>>>>>>> 7f804bf9
    }

    function filterRows() {
        const q = searchInput.value.toLowerCase();
        filteredRows = rows.filter(r => r.textContent.toLowerCase().includes(q));
        currentPage = 1;
        render();
    }

    searchInput.addEventListener('input', filterRows);
    prevBtn.addEventListener('click', () => { if (currentPage > 1) { currentPage--; render(); }});
    nextBtn.addEventListener('click', () => { const totalPages = Math.ceil(filteredRows.length / rowsPerPage); if (currentPage < totalPages) { currentPage++; render(); }});

<<<<<<< HEAD
    function refresh() {
        rows = Array.from(table.querySelectorAll('tbody tr'));
        filterRows();
    }

    render();
    return { refresh };
=======
    render();
>>>>>>> 7f804bf9
}

document.addEventListener('DOMContentLoaded', function() {
    hideLoadingOverlay();
<<<<<<< HEAD
    window.tablePaginators.trip = setupTablePagination({
=======
    setupTablePagination({
>>>>>>> 7f804bf9
        tableId: 'trip-table',
        searchInputId: 'trip-search',
        prevBtnId: 'trip-prev',
        nextBtnId: 'trip-next',
        pageInfoId: 'trip-page-info',
<<<<<<< HEAD
        pageNumbersId: 'trip-pages',
        rowsPerPage: 10
    });
    window.tablePaginators.driver = setupTablePagination({
=======
        rowsPerPage: 10
    });
    setupTablePagination({
>>>>>>> 7f804bf9
        tableId: 'driver-stats-table',
        searchInputId: 'driver-search',
        prevBtnId: 'driver-prev',
        nextBtnId: 'driver-next',
        pageInfoId: 'driver-page-info',
<<<<<<< HEAD
        pageNumbersId: 'driver-pages',
        rowsPerPage: 10
    });
});

// hide overlay if page already loaded
if (document.readyState === 'complete' || document.readyState === 'interactive') {
    hideLoadingOverlay();
}
window.addEventListener('load', hideLoadingOverlay);
=======
        rowsPerPage: 10
    });
});
>>>>>>> 7f804bf9
<|MERGE_RESOLUTION|>--- conflicted
+++ resolved
@@ -4,33 +4,20 @@
         overlay.classList.add('hidden');
     }
 }
-
-<<<<<<< HEAD
 // store paginators globally so that tables updated dynamically can refresh
 window.tablePaginators = window.tablePaginators || {};
-
-=======
->>>>>>> 7f804bf9
 function setupTablePagination(config) {
     const table = document.getElementById(config.tableId);
     const searchInput = document.getElementById(config.searchInputId);
     const prevBtn = document.getElementById(config.prevBtnId);
     const nextBtn = document.getElementById(config.nextBtnId);
     const pageInfo = document.getElementById(config.pageInfoId);
-<<<<<<< HEAD
     const pageNumbers = document.getElementById(config.pageNumbersId);
     if (!table || !searchInput || !prevBtn || !nextBtn || !pageInfo) {
         return null;
     }
 
     let rows = Array.from(table.querySelectorAll('tbody tr'));
-=======
-    if (!table || !searchInput || !prevBtn || !nextBtn || !pageInfo) {
-        return;
-    }
-
-    const rows = Array.from(table.querySelectorAll('tbody tr'));
->>>>>>> 7f804bf9
     let filteredRows = rows.slice();
     let currentPage = 1;
     const rowsPerPage = config.rowsPerPage || 10;
@@ -45,7 +32,6 @@
         pageInfo.textContent = `Page ${currentPage} of ${totalPages}`;
         prevBtn.disabled = currentPage === 1;
         nextBtn.disabled = currentPage === totalPages;
-<<<<<<< HEAD
         if (pageNumbers) {
             pageNumbers.innerHTML = '';
             for (let i = 1; i <= totalPages; i++) {
@@ -64,8 +50,6 @@
                 pageNumbers.appendChild(li);
             }
         }
-=======
->>>>>>> 7f804bf9
     }
 
     function filterRows() {
@@ -78,8 +62,6 @@
     searchInput.addEventListener('input', filterRows);
     prevBtn.addEventListener('click', () => { if (currentPage > 1) { currentPage--; render(); }});
     nextBtn.addEventListener('click', () => { const totalPages = Math.ceil(filteredRows.length / rowsPerPage); if (currentPage < totalPages) { currentPage++; render(); }});
-
-<<<<<<< HEAD
     function refresh() {
         rows = Array.from(table.querySelectorAll('tbody tr'));
         filterRows();
@@ -87,39 +69,25 @@
 
     render();
     return { refresh };
-=======
-    render();
->>>>>>> 7f804bf9
 }
 
 document.addEventListener('DOMContentLoaded', function() {
     hideLoadingOverlay();
-<<<<<<< HEAD
     window.tablePaginators.trip = setupTablePagination({
-=======
-    setupTablePagination({
->>>>>>> 7f804bf9
         tableId: 'trip-table',
         searchInputId: 'trip-search',
         prevBtnId: 'trip-prev',
         nextBtnId: 'trip-next',
         pageInfoId: 'trip-page-info',
-<<<<<<< HEAD
         pageNumbersId: 'trip-pages',
         rowsPerPage: 10
     });
     window.tablePaginators.driver = setupTablePagination({
-=======
-        rowsPerPage: 10
-    });
-    setupTablePagination({
->>>>>>> 7f804bf9
         tableId: 'driver-stats-table',
         searchInputId: 'driver-search',
         prevBtnId: 'driver-prev',
         nextBtnId: 'driver-next',
         pageInfoId: 'driver-page-info',
-<<<<<<< HEAD
         pageNumbersId: 'driver-pages',
         rowsPerPage: 10
     });
@@ -129,9 +97,4 @@
 if (document.readyState === 'complete' || document.readyState === 'interactive') {
     hideLoadingOverlay();
 }
-window.addEventListener('load', hideLoadingOverlay);
-=======
-        rowsPerPage: 10
-    });
-});
->>>>>>> 7f804bf9
+window.addEventListener('load', hideLoadingOverlay);