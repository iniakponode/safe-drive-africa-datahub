--- conflicted
+++ resolved
@@ -85,7 +85,6 @@
         wk = _week_from_date(st) if st else None
         if target_week and wk != target_week:
             continue
-<<<<<<< HEAD
         try:
             data = await fetch_trip_behavior_metrics(row.get("tripId"))
         except httpx.HTTPError:
@@ -93,19 +92,7 @@
         # ensure driverId key for front-end table
         data["driverId"] = data.get("driverProfileId")
         metrics.append(data)
-=======
-        ubpk = _compute_trip_ubpk(row)
-        metrics.append(
-            {
-                "tripId": row.get("tripId"),
-                "driverId": row.get("driverProfileId"),
-                "week": _week_string(*wk) if wk else None,
-                "totalUnsafeCount": row.get("totalUnsafeCount"),
-                "distanceKm": row.get("distanceKm"),
-                "ubpk": ubpk,
-            }
-        )
->>>>>>> f2ddc920
+
     return metrics
 
 
